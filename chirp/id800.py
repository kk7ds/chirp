--- conflicted
+++ resolved
@@ -162,15 +162,9 @@
         rf.valid_modes = list(MODES)
         rf.valid_tmodes = ["", "Tone", "TSQL", "DTCS"]
         rf.valid_duplexes = ["", "-", "+"]
-<<<<<<< HEAD
-        rf.valid_tuning_steps = list(chirp_common.TUNING_STEPS)
+        rf.valid_tuning_steps = list(STEPS)
         rf.valid_bands = [(118000000, 173995000), (230000000, 549995000),
                           (810000000, 999990000)]
-=======
-        rf.valid_tuning_steps = list(STEPS)
-        rf.valid_bands = [(118.0, 173.995), (230.0, 549.995),
-                          (810.0, 999.990)]
->>>>>>> e74d2a9f
         rf.valid_skips = ["", "S", "P"]
         rf.memory_bounds = (1, 499)
         return rf
@@ -245,9 +239,9 @@
             mem.empty = True
             return mem
 
-        mult = _mem.mult_flag and 6.25 or 5.0
-        mem.freq = (_mem.freq * mult) / 1000.0
-        mem.offset = ((_mem.offset * 5.0) / 1000.0)
+        mult = _mem.mult_flag and 6250 or 5000
+        mem.freq = _mem.freq * mult
+        mem.offset = _mem.offset * 5000
         mem.duplex = DUPLEX[_mem.duplex]
         mem.mode = MODES[_mem.mode]
         mem.tmode = TMODES[_mem.tmode]
@@ -271,10 +265,10 @@
             _flg.empty = 1
             return
 
-        mult = chirp_common.is_fractional_step(mem.freq) and 6.25 or 5.0
-        _mem.mult_flag = mult == 6.25
-        _mem.freq = (mem.freq * 1000.0) / mult
-        _mem.offset = (mem.offset * 1000.0) / 5.0
+        mult = chirp_common.is_fractional_step(mem.freq) and 6250 or 5000
+        _mem.mult_flag = mult == 6250
+        _mem.freq = mem.freq / mult
+        _mem.offset = mem.offset / 5000
         _mem.duplex = DUPLEX.index(mem.duplex)
         _mem.mode = MODES.index(mem.mode)
         _mem.tmode = TMODES.index(mem.tmode)
