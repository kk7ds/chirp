# Copyright 2012 Tom Hayward <tom@tomh.us>
#
# This program is free software: you can redistribute it and/or modify
# it under the terms of the GNU General Public License as published by
# the Free Software Foundation, either version 3 of the License, or
# (at your option) any later version.
#
# This program is distributed in the hope that it will be useful,
# but WITHOUT ANY WARRANTY; without even the implied warranty of
# MERCHANTABILITY or FITNESS FOR A PARTICULAR PURPOSE.  See the
# GNU General Public License for more details.
#
# You should have received a copy of the GNU General Public License
# along with this program.  If not, see <http://www.gnu.org/licenses/>.

import logging
from chirp import chirp_common, errors

LOG = logging.getLogger(__name__)

try:
    from suds.client import Client
    from suds import WebFault
    HAVE_SUDS = True
except ImportError:
    HAVE_SUDS = False

MODES = {
    "FM":     "FM",
    "AM":     "AM",
    "FMN":    "NFM",
    "D-STAR": "DV",
    "USB":    "USB",
    "LSB":    "LSB",
    "P25":    "P25",
}


class RadioReferenceRadio(chirp_common.NetworkSourceRadio):
    """RadioReference.com data source"""
    VENDOR = "Radio Reference LLC"
    MODEL = "RadioReference.com"

    URL = "http://api.radioreference.com/soap2/?wsdl"
    APPKEY = "46785108"

    def __init__(self, *args, **kwargs):
        chirp_common.NetworkSourceRadio.__init__(self, *args, **kwargs)

        if not HAVE_SUDS:
            raise errors.RadioError(
                "Suds library required for RadioReference.com import.\n" +
                "Try installing your distribution's python-suds package.")

        self._auth = {"appKey": self.APPKEY, "username": "", "password": ""}
        self._client = Client(self.URL)
        self._freqs = None
        self._modes = None
        self._zipcounty = None
        self._country = None

    def set_params(self, zipcounty, username, password, country):
        """Set the parameters to be used for a query"""
        self._country = country
        self._zipcounty = zipcounty
        self._auth["username"] = username
        self._auth["password"] = password

    def do_getcanadacounties(self):
        try:
            service = self._client.service
<<<<<<< HEAD
            zipcode = service.getZipcodeInfo(self._zip, self._auth)
            county = service.getCountyInfo(zipcode.ctid, self._auth)
        except WebFault as err:
=======
            provincelist = service.getCountryInfo(2, self._auth)
            provinces = {}
            clist = []
            for province in provincelist:
                provinces[province[2]] = province[0]
                provinceinfo = service.getStateInfo(province[0], self._auth)
                for county in provinceinfo.countyList:
                    if (county[1] != 'UNKNOWN' and county[1] != 'N/A' and
                            county[1] != 'Provincewide'):
                        # some counties are actually cities but whatever fml
                        clist.append([province[0], province[2],
                                      county[0], county[1]])
        except WebFault, err:
>>>>>>> ff7d46c1
            raise errors.RadioError(err)
        return clist, provinces

    def do_fetch(self):
        """Fetches frequencies for all subcategories in a county
        (or zip if USA)."""
        self._freqs = []
        # if this method was accessed for the USA, use the zip; otherwise
        # use the county ID
        if self._country == 'US':
            try:
                service = self._client.service
                zipcode = service.getZipcodeInfo(self._zipcounty, self._auth)
                county = service.getCountyInfo(zipcode.ctid, self._auth)
            except WebFault, err:
                raise errors.RadioError(err)
        if self._country == 'CA':
            try:
                service = self._client.service
                county = service.getCountyInfo(self._zipcounty, self._auth)
            except WebFault, err:
                raise errors.RadioError(err)

        status = chirp_common.Status()
        status.max = 0
        for cat in county.cats:
            status.max += len(cat.subcats)
        status.max += len(county.agencyList)

        for cat in county.cats:
            LOG.debug("Fetching category:", cat.cName)
            for subcat in cat.subcats:
                LOG.debug("\t", subcat.scName)
                result = self._client.service.getSubcatFreqs(subcat.scid,
                                                             self._auth)
                self._freqs += result
                status.cur += 1
                self.status_fn(status)
        status.max -= len(county.agencyList)
        for agency in county.agencyList:
            agency = self._client.service.getAgencyInfo(agency.aid, self._auth)
            for cat in agency.cats:
                status.max += len(cat.subcats)
            for cat in agency.cats:
                LOG.debug("Fetching category:", cat.cName)
                for subcat in cat.subcats:
                    try:
                        LOG.debug("\t", subcat.scName)
                    except AttributeError:
                        pass
                    result = self._client.service.getSubcatFreqs(subcat.scid,
                                                                 self._auth)
                    self._freqs += result
                    status.cur += 1
                    self.status_fn(status)

    def get_features(self):
        if not self._freqs:
            self.do_fetch()

        rf = chirp_common.RadioFeatures()
        rf.memory_bounds = (0, len(self._freqs)-1)
        rf.has_bank = False
        rf.has_ctone = False
        rf.valid_tmodes = ["", "TSQL", "DTCS"]
        return rf

    def get_raw_memory(self, number):
        return repr(self._freqs[number])

    def get_memory(self, number):
        if not self._freqs:
            self.do_fetch()

        freq = self._freqs[number]

        mem = chirp_common.Memory()
        mem.number = number

        mem.name = freq.alpha or freq.descr or ""
        mem.freq = chirp_common.parse_freq(str(freq.out))
        if freq["in"] == 0.0:
            mem.duplex = ""
        else:
            mem.duplex = "split"
            mem.offset = chirp_common.parse_freq(str(freq["in"]))
        if freq.tone is not None:
            if str(freq.tone) == "CSQ":  # Carrier Squelch
                mem.tmode = ""
            else:
                try:
                    tone, tmode = freq.tone.split(" ")
                except Exception:
                    tone, tmode = None, None
                if tmode == "PL":
                    mem.tmode = "TSQL"
                    mem.rtone = mem.ctone = float(tone)
                elif tmode == "DPL":
                    mem.tmode = "DTCS"
                    mem.dtcs = int(tone)
                else:
                    LOG.error("Error: unsupported tone: %s" % freq)
        try:
            mem.mode = self._get_mode(freq.mode)
        except KeyError:
            # skip memory if mode is unsupported
            mem.empty = True
            return mem
        mem.comment = freq.descr.strip()

        return mem

    def _get_mode(self, modeid):
        if not self._modes:
            self._modes = {}
            for mode in self._client.service.getMode("0", self._auth):
                # sax.text.Text cannot be coerced directly to int
                self._modes[int(str(mode.mode))] = str(mode.modeName)
        return MODES[self._modes[int(str(modeid))]]


def main():
    """
    Usage:
    cd ~/src/chirp.hg
    python ./chirp/radioreference.py [USERNAME] [PASSWORD] \
        [COUNTRY - 2 LETTER] [US ZIP(USA) OR COUNTY ID(CANADA)]
    """
    import sys
    rrr = RadioReferenceRadio(None)
    rrr.set_params(username=sys.argv[1],
                   password=sys.argv[2],
                   country=sys.argv[3],
                   zipcounty=sys.argv[4])
    rrr.do_fetch()
    print(rrr.get_raw_memory(0))
    print(rrr.get_memory(0))

if __name__ == "__main__":
    main()<|MERGE_RESOLUTION|>--- conflicted
+++ resolved
@@ -69,11 +69,6 @@
     def do_getcanadacounties(self):
         try:
             service = self._client.service
-<<<<<<< HEAD
-            zipcode = service.getZipcodeInfo(self._zip, self._auth)
-            county = service.getCountyInfo(zipcode.ctid, self._auth)
-        except WebFault as err:
-=======
             provincelist = service.getCountryInfo(2, self._auth)
             provinces = {}
             clist = []
@@ -86,8 +81,7 @@
                         # some counties are actually cities but whatever fml
                         clist.append([province[0], province[2],
                                       county[0], county[1]])
-        except WebFault, err:
->>>>>>> ff7d46c1
+        except WebFault as err:
             raise errors.RadioError(err)
         return clist, provinces
 
@@ -102,13 +96,13 @@
                 service = self._client.service
                 zipcode = service.getZipcodeInfo(self._zipcounty, self._auth)
                 county = service.getCountyInfo(zipcode.ctid, self._auth)
-            except WebFault, err:
+            except WebFault as err:
                 raise errors.RadioError(err)
         if self._country == 'CA':
             try:
                 service = self._client.service
                 county = service.getCountyInfo(self._zipcounty, self._auth)
-            except WebFault, err:
+            except WebFault as err:
                 raise errors.RadioError(err)
 
         status = chirp_common.Status()
